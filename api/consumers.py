import json
import logging
from collections import defaultdict
from urllib.parse import parse_qs

from channels.db import database_sync_to_async
from channels.generic.websocket import AsyncWebsocketConsumer
from django.contrib.auth.models import AnonymousUser, User
from django.utils import timezone
from rest_framework.authtoken.models import Token
from rest_framework_simplejwt.exceptions import InvalidToken, TokenError
from rest_framework_simplejwt.tokens import UntypedToken

from api.models import (
    QuestionMultipleChoice,
    QuizSession,
    QuizSessionQuestion,
    QuizSessionStudent,
    UserResponse,
)

from .serializers import QuizSerializer
from .services import score_session

logger = logging.getLogger(__name__)


class QuizSessionInstructorConsumer(AsyncWebsocketConsumer):
    async def connect(self):
        self.code = self.scope["url_route"]["kwargs"]["code"]
        self.group_name = f"quiz_session_instructor_{self.code}"
        await self.channel_layer.group_add(self.group_name, self.channel_name)

        await self.accept()

        quiz_data = await self.get_quiz_json()

        uc = await self.fetch_user_count()

        await self.send(
            text_data=json.dumps({"type": "quiz_details", "quiz": quiz_data, "user_count": uc})
        )

    @database_sync_to_async
    def fetch_user_count(self):
        session = QuizSession.objects.get(code=self.code)
        return session.students.count()

    @database_sync_to_async
    def get_quiz_json(self):
        data = QuizSerializer(QuizSession.objects.get(code=self.code).quiz).data
        data["instructor_recording"] = str(data["instructor_recording"])
        return data

    async def disconnect(self, close_code):
        await self.channel_layer.group_discard(self.group_name, self.channel_name)

    async def receive(self, text_data):
        data = json.loads(text_data)
        if "type" in data:
            if data["type"] == "next_question":
                await self.send_next_question()
            elif data["type"] == "update_order":
                await self.send_student_question_and_order(data)
            elif data["type"] == "start":
                await self.start_quiz()
            elif data["type"] == "end_quiz":
                await self.end_quiz()
            elif data["type"] == "current_question":
                await self.send_current_question()
            elif data["type"] == "delete_student":
                await self.delete_student(data["username"])
            elif data["type"] == "increase_duration":
                await self.add_to_duration(data["question_id"], data["extension"])
            elif data["type"] == "skip_question":
                await self.skip_question(data["question_id"])
            elif data["type"] == "question_timer_started":
                await self.question_timer_started(data)

    async def send_student_question_and_order(self, data):
        order = data.get("order")
        if order:
            await self.channel_layer.group_send(
                f"quiz_session_{self.code}",
                {
                    "type": "next_question",
                    "question": await self.fetch_current_question(),
                    "quiz_session": await self.fetch_quiz_session(),
                    "order": order,
                },
            )

    async def delete_student(self, username):
        try:
            response = await self.delete_student_from_db(username)
            if response.get("status") == "success":
                await self.send(
                    text_data=json.dumps(
                        {
                            "type": "student_deleted",
                            "message": "Student deleted successfully",
                            "username": username,
                        }
                    )
                )
            else:
                await self.send(
                    text_data=json.dumps(
                        {
                            "type": "error",
                            "message": "Failed to delete student.",
                            "username": username,
                        }
                    )
                )
        except Exception as e:
            await self.send(
                text_data=json.dumps(
                    {
                        "type": "error",
                        "message": "An error occurred: " + str(e),
                        "username": username,
                    }
                )
            )

    @database_sync_to_async
    def delete_student_from_db(self, username):
        session = QuizSession.objects.get(code=self.code)
        student = QuizSessionStudent.objects.get(quiz_session=session, username=username)
        student.delete()
        return {"status": "success", "username": username}

    async def send_current_question(self):
        question_data = await self.fetch_current_question()
        if question_data:
            await self.send(
                text_data=json.dumps({"type": "current_question", "question": question_data})
            )

    @database_sync_to_async
    def fetch_current_question(self):
        session = QuizSession.objects.get(code=self.code)
        if session.current_question:
            return session.current_question.to_json()
        return None

    @database_sync_to_async
    def fetch_next_question(self):
        session = QuizSession.objects.get(code=self.code)
        served_questions_ids = session.served_questions.values_list("id", flat=True)
        next_question = (
            QuestionMultipleChoice.objects.exclude(id__in=served_questions_ids)
            .filter(quiz=session.quiz)
            .first()
        )
        if next_question:
            session.served_questions.add(next_question)
            session.current_question = next_question
            session.save()
            return next_question.to_json()
        return None

    async def send_next_question(self):
        question_data = await self.fetch_next_question()
        if question_data:
            await self.send(
                text_data=json.dumps({"type": "next_question", "question": question_data})
            )
        else:
            print("Ending Quiz")
            await self.end_quiz()

    @database_sync_to_async
    def update_quiz_end_time(self):
        print("Updating end time for quiz with code", self.code)
        try:
            session = QuizSession.objects.get(code=self.code)
            session.end_time = timezone.now()
            session.save()
            return True
        except QuizSession.DoesNotExist:
            print("No quiz session found with the code:", self.code)
            return False

    async def end_quiz(self):
        if await self.update_quiz_end_time():
            grades = await self.fetch_grades()
            await self.send(
                text_data=json.dumps(
                    {
                        "type": "quiz_ended",
                        "grades": grades,
                    }
                )
            )
        else:
            print("Failed to end the quiz; session not found.")

    async def fetch_grades(self):
        try:
<<<<<<< HEAD
            session = await database_sync_to_async(QuizSession.objects.get)(code=self.code)
            session_id = session.id
            await database_sync_to_async(score_session)(session_id)
            students = await database_sync_to_async(
                lambda: list(
                    QuizSessionStudent.objects.filter(quiz_session_id=session_id).values(
                        "username", "score"
                    )
                )
            )()

            question_count = await database_sync_to_async(
                QuizSessionQuestion.objects.filter(quiz_session_id=session_id).count
            )()

            def score_to_percentage(score):
                return round((score / question_count) * 100, 2)

            grade_buckets = defaultdict(list)
            for student in students:
                percentage = score_to_percentage(student["score"])
                grade_buckets[percentage].append(student["username"])

            return grade_buckets
        except QuizSession.DoesNotExist:
            logger.error(f"Quiz session with code {self.code} does not exist.")
            return {"error": "Quiz session not found."}
        except Exception as e:
            logger.exception("An error occurred while fetching grades.")
            return {"error": str(e)}
=======
            session = QuizSession.objects.get(code=self.code)
        except QuizSession.DoesNotExist:
            return {}
        students = session.students.all()
        grade_buckets = defaultdict(list)

        skipped_questions_ids = QuizSessionQuestion.objects.filter(
            quiz_session=session, skipped=True
        ).values_list("question", flat=True)

        total_possible_responses = session.quiz.questions.exclude(
            id__in=skipped_questions_ids
        ).count()
        total_possible_responses = session.quiz.questions.count()

        for student in students:
            responses = UserResponse.objects.filter(student=student, quiz_session=session)

            # Exclude responses for skipped questions
            responses = responses.exclude(question_id__in=skipped_questions_ids)

            # Count correct responses
            correct_responses = responses.filter(is_correct=True).count()

            # Calculate percentage
            if total_possible_responses > 0:
                percentage = (correct_responses / total_possible_responses) * 100
            else:
                percentage = 0.0
            # Round to two decimal places
            percentage = round(percentage, 2)
            percentage_key = f"{percentage}"
            # Append the student's username to the appropriate bucket
            grade_buckets[percentage_key].append(student.username)
        return grade_buckets
>>>>>>> a841e437

    async def start_quiz(self):
        await self.channel_layer.group_send(f"quiz_session_{self.code}", {"type": "quiz_started"})

        await self.send(
            text_data=json.dumps({"type": "quiz_started", "message": "Quiz has started!"})
        )

    async def student_joined(self, event):
        event_message = json.loads(event["text"])
        await self.send(
            text_data=json.dumps(
                {
                    "type": "student_joined",
                    "username": event_message["username"],
                    "message": f"Student {event_message['username']} joined the session.",
                }
            )
        )

    @database_sync_to_async
    def fetch_quiz_session(self):
        session = QuizSession.objects.get(code=self.code)
        return session.to_json()

    async def user_response(self, event):
        await self.send(
            text_data=json.dumps({"type": "user_response", "response": event["response"]})
        )

    @database_sync_to_async
    def fetch_question_results(self, question_id):
        responses = UserResponse.objects.filter(
            quiz_session__code=self.code, question_id=question_id
        ).values("selected_answer")
        answer_counts = defaultdict(int)

        for response in responses:
            answer_counts[response["selected_answer"]] += 1

        return {"total_responses": len(responses), "answers": answer_counts}

    async def update_answers(self, event):
        results = await self.fetch_question_results(event["question_id"])
        await self.send(text_data=json.dumps({"type": "update_answers", "data": results}))

    @database_sync_to_async
    def add_to_duration_db(self, question_id, extension: int):
        quiz_session_question = QuizSessionQuestion.objects.get(
            quiz_session__code=self.code, question__id=question_id
        )
        quiz_session_question.extension += extension
        quiz_session_question.save()
        return quiz_session_question

    @database_sync_to_async
    def skip_question_db(self, question_id):
        quiz_session_question = QuizSessionQuestion.objects.get(
            question__id=question_id, quiz_session__code=self.code
        )
        quiz_session_question.skipped = True
        quiz_session_question.unlocked = False
        quiz_session_question.save()

    async def skip_question(self, question_id):
        await self.skip_question_db(question_id)
        await self.send_next_question()

    async def add_to_duration(self, question_id, extension: int):
        quiz_session_question = await self.add_to_duration_db(question_id, extension)
        response = {
            "type": "time_extended",
            "question_opened_at": quiz_session_question.opened_at.isoformat(),
            "extension": quiz_session_question.extension,
        }
        await self.send(text_data=json.dumps(response))

    @database_sync_to_async
    def update_opened_at(self, question_id):
        quiz_session_question = QuizSessionQuestion.objects.get(
            question__id=question_id, quiz_session__code=self.code
        )
        quiz_session_question.opened_at = timezone.now()
        quiz_session_question.save()
        return json.dumps({"type": "question_timer_started", "status": "success"})

    async def question_timer_started(self, data):
        result = await self.update_opened_at(data["question_id"])
        await self.send(text_data=result)


class StudentConsumer(AsyncWebsocketConsumer):
    async def connect(self):
        self.code = self.scope["url_route"]["kwargs"].get("code")
        self.group_name = f"quiz_session_{self.code}"
        await self.channel_layer.group_add(self.group_name, self.channel_name)
        await self.accept()

    async def disconnect(self, close_code):
        await self.channel_layer.group_discard(self.group_name, self.channel_name)

    async def receive(self, text_data):
        data = json.loads(text_data)
        if "type" in data and data["type"] == "join":
            await self.process_student_join(data)
        elif "type" in data and data["type"] == "response":
            await self.submit_response(data)

    async def submit_response(self, data):
        response = await self.create_user_response(data)

        if response["status"] == "success":
            await self.channel_layer.group_send(
                f"quiz_session_instructor_{self.code}",
                {
                    "type": "update_answers",
                    "question_id": response["question_id"],
                },
            )
            await self.channel_layer.group_send(
                f"quiz_session_instructor_{self.code}",
                {
                    "type": "user_response",
                    "response": data.get("data").get("selected_answer"),
                },
            )
        await self.send(text_data=json.dumps(response))

    def is_question_open(self, question: QuestionMultipleChoice):
        try:
            quiz_session_question = QuizSessionQuestion.objects.get(
                question=question, quiz_session__code=self.code
            )
        except QuizSessionQuestion.DoesNotExist:
            logger.warn(
                f"Attempt to check if non existant question is open. question_id={question.id} session_code={self.code}"
            )
            return False
        except QuizSessionQuestion.MultipleObjectsReturned:
            logger.error(
                f"Multiple QuizSessionQuestion objects returned for unique combination. \
                question_id={question.id} session_code={self.code}"
            )
            return False

        if quiz_session_question.unlocked is False:
            return False
        extension = quiz_session_question.extension
        adjusted_open_time = quiz_session_question.opened_at.timestamp() + extension
        return timezone.now().timestamp() - adjusted_open_time <= question.duration

    @database_sync_to_async
    def create_user_response(self, data):
        data = data["data"]
        student_data = data.get("student", {})
        student_id = student_data.get("id")
        student = QuizSessionStudent.objects.get(id=student_id)
        question = QuestionMultipleChoice.objects.get(id=data["question_id"])
        selected_answer = data.get("selected_answer")
        quiz_session = QuizSession.objects.get(code=data["quiz_session_code"])

        if not self.is_question_open(question):
            return {
                "type": "question_locked",
                "status": "failed",
                "question_id": question.id,
            }

        is_correct = selected_answer == question.correct_answer
        user_response, created = UserResponse.objects.get_or_create(
            student=student,
            quiz_session=quiz_session,
            question=question,
        )
        user_response.selected_answer = selected_answer
        user_response.is_correct = is_correct

        user_response.save()

        return {
            "type": "answer",
            "status": "success",
            "message": "User response created successfully",
            "response_id": user_response.id,
            "question_id": data["question_id"],
            "selected_answer": selected_answer,
        }

    @database_sync_to_async
    def create_student_session_entry(self, username, code):
        try:
            session = QuizSession.objects.get(code=code)
            # studentUser = Student.objects.get(user_id=user_id)
            student = QuizSessionStudent.objects.create(username=username, quiz_session=session)
            return {
                "status": "success",
                "message": "Student created successfully",
                "student_id": student.id,
            }
        except Exception as e:
            return {"status": "error", "message": str(e)}

    async def process_student_join(self, data):
        username = data.get("username")
        # user_id = data.get('user_id')
        response = await self.create_student_session_entry(username, self.code)

        if response["status"] == "success":
            await self.send(
                text_data=json.dumps(
                    {
                        "type": "success",
                        "message": "Student joined successfully",
                        "student_id": response["student_id"],
                    }
                )
            )

            await self.channel_layer.group_send(
                f"quiz_session_instructor_{self.code}",
                {"type": "student.joined", "text": json.dumps({"username": username})},
            )

    async def next_question(self, event):
        await self.send(
            text_data=json.dumps(
                {
                    "type": "next_question",
                    "question": event["question"],
                    "quiz_session": event["quiz_session"],
                    "order": event["order"],
                }
            )
        )

    async def quiz_started(self, event):
        await self.send(text_data=json.dumps({"type": "quiz_started"}))

    async def time_extended(self, event):
        await self.send(text_data=json.dumps(event))

    @database_sync_to_async
    def get_student(self, student_id):
        return QuizSessionStudent.objects.get(id=student_id)

    @database_sync_to_async
    def get_quiz(self):
        return QuizSession.objects.get(code=self.code).quiz

    @database_sync_to_async
    def get_correct_responses(self, student_id):
        student = QuizSessionStudent.objects.get(id=student_id)
        responses = student.responses.all()
        return responses.filter(is_correct=True).count()


@database_sync_to_async
def get_user_from_token(token_key):
    try:
        token = Token.objects.get(key=token_key)
        return token.user
    except Token.DoesNotExist:
        return AnonymousUser()


@database_sync_to_async
def get_user_from_jwt(jwt_token):
    try:
        user_id = UntypedToken(jwt_token).payload["user_id"]
        return User.objects.get(id=user_id)
    except (InvalidToken, TokenError, User.DoesNotExist):
        return AnonymousUser()


class RecordingConsumer(AsyncWebsocketConsumer):
    async def connect(self):
        query_string = self.scope["query_string"].decode()
        params = parse_qs(query_string)
        token_key = params.get("token")
        jwt_token = params.get("jwt")

        if jwt_token:
            jwt_token = jwt_token[0]
            self.user = await get_user_from_jwt(jwt_token)
        elif token_key:
            token_key = token_key[0]
            self.user = await get_user_from_token(token_key)
        else:
            self.user = AnonymousUser()

        if self.user.is_anonymous:
            await self.close()
            logger.warning("WebSocket connection rejected due to anonymous user.")
        else:
            self.group_name = f"recordings_{self.user.id}"
            await self.channel_layer.group_add(self.group_name, self.channel_name)
            await self.accept()
            logger.info(
                f"WebSocket connection accepted for user {self.user.id}: {self.channel_name}"
            )

    async def disconnect(self, close_code):
        # Leave the transcripts group
        await self.channel_layer.group_discard(self.group_name, self.channel_name)
        logger.info(f"WebSocket disconnected: {self.channel_name}")

    async def receive(self, text_data):
        logger.debug(f"Received WebSocket message: {text_data}")
        try:
            data = json.loads(text_data)
            message_type = data.get("type")

            if message_type == "transcript_completed":
                # Extract required fields
                recording_id = data.get("recording_id")
                transcript_status = data.get("transcript_status")

                if recording_id and transcript_status:
                    # Broadcast the event to all clients in the group (i.e. this will be sent to the front-end)
                    await self.channel_layer.group_send(
                        self.group_name,
                        {"type": "transcript_completed_event", "message": data},
                    )
                else:
                    # Send error if required fields are missing
                    error_message = "Invalid data: recording_id and transcript_url are required."
                    logger.error(error_message)
                    await self.send(text_data=json.dumps({"error": error_message}))
            elif message_type == "quiz_creation_completed":
                # Extract required fields
                recording_id = data.get("recording_id")
                quiz_creation_status = data.get("quiz_creation_status")

                if recording_id and quiz_creation_status:
                    # Broadcast the event to all clients in the group (i.e. this will be sent to the front-end)
                    await self.channel_layer.group_send(
                        self.group_name,
                        {"type": "quiz_creation_completed_event", "message": data},
                    )
                else:
                    # Send error if required fields are missing
                    error_message = (
                        "Invalid data: recording_id and quiz_creation_status are required."
                    )
                    logger.error(error_message)
                    await self.send(text_data=json.dumps({"error": error_message}))
            else:
                # Handle unknown message types
                error_message = f"Unknown message type: {message_type}"
                logger.error(error_message)
                await self.send(text_data=json.dumps({"error": error_message}))

        except json.JSONDecodeError:
            # Handle JSON parsing errors
            error_message = "Invalid JSON format."
            logger.error(error_message)
            await self.send(text_data=json.dumps({"error": error_message}))

        except Exception as e:
            # Log any other exceptions
            logger.exception("An error occurred in receive method.")
            await self.send(text_data=json.dumps({"error": str(e)}))

    async def transcript_completed_event(self, event):
        # Send the transcript_completed event to WebSocket clients (i.e. this will be sent to the front-end)
        message = event["message"]
        logger.info(f"Broadcasting transcript_completed event: {message}")
        await self.send(text_data=json.dumps(message))

    async def quiz_creation_completed_event(self, event):
        # Send the quiz_creation_completed event to WebSocket clients (i.e. this will be sent to the front-end)
        message = event["message"]
        logger.info(f"Broadcasting quiz_creation_completed event: {message}")
        await self.send(text_data=json.dumps(message))<|MERGE_RESOLUTION|>--- conflicted
+++ resolved
@@ -199,7 +199,6 @@
 
     async def fetch_grades(self):
         try:
-<<<<<<< HEAD
             session = await database_sync_to_async(QuizSession.objects.get)(code=self.code)
             session_id = session.id
             await database_sync_to_async(score_session)(session_id)
@@ -230,43 +229,6 @@
         except Exception as e:
             logger.exception("An error occurred while fetching grades.")
             return {"error": str(e)}
-=======
-            session = QuizSession.objects.get(code=self.code)
-        except QuizSession.DoesNotExist:
-            return {}
-        students = session.students.all()
-        grade_buckets = defaultdict(list)
-
-        skipped_questions_ids = QuizSessionQuestion.objects.filter(
-            quiz_session=session, skipped=True
-        ).values_list("question", flat=True)
-
-        total_possible_responses = session.quiz.questions.exclude(
-            id__in=skipped_questions_ids
-        ).count()
-        total_possible_responses = session.quiz.questions.count()
-
-        for student in students:
-            responses = UserResponse.objects.filter(student=student, quiz_session=session)
-
-            # Exclude responses for skipped questions
-            responses = responses.exclude(question_id__in=skipped_questions_ids)
-
-            # Count correct responses
-            correct_responses = responses.filter(is_correct=True).count()
-
-            # Calculate percentage
-            if total_possible_responses > 0:
-                percentage = (correct_responses / total_possible_responses) * 100
-            else:
-                percentage = 0.0
-            # Round to two decimal places
-            percentage = round(percentage, 2)
-            percentage_key = f"{percentage}"
-            # Append the student's username to the appropriate bucket
-            grade_buckets[percentage_key].append(student.username)
-        return grade_buckets
->>>>>>> a841e437
 
     async def start_quiz(self):
         await self.channel_layer.group_send(f"quiz_session_{self.code}", {"type": "quiz_started"})
