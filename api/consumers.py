import json
import logging
from collections import defaultdict
from urllib.parse import parse_qs

from channels.db import database_sync_to_async
from channels.generic.websocket import AsyncWebsocketConsumer
from django.contrib.auth.models import AnonymousUser, User
from django.db.models import Count
from django.utils import timezone
from rest_framework.authtoken.models import Token
from rest_framework_simplejwt.exceptions import InvalidToken, TokenError
from rest_framework_simplejwt.tokens import UntypedToken

from api.models import (
    QuestionMultipleChoice,
    QuizSession,
    QuizSessionQuestion,
    QuizSessionStudent,
    UserResponse,
)

from .serializers import QuizSerializer
from .services import score_session

logger = logging.getLogger(__name__)


class QuizSessionInstructorConsumer(AsyncWebsocketConsumer):
    async def connect(self):
        self.code = self.scope["url_route"]["kwargs"]["code"]
        self.group_name = f"quiz_session_instructor_{self.code}"
        await self.channel_layer.group_add(self.group_name, self.channel_name)

        await self.accept()

        quiz_data = await self.get_quiz_json()

        uc = await self.fetch_user_count()

        await self.send(
            text_data=json.dumps({"type": "quiz_details", "quiz": quiz_data, "user_count": uc})
        )

    @database_sync_to_async
    def fetch_user_count(self):
        session = QuizSession.objects.get(code=self.code)
        return session.students.count()

    @database_sync_to_async
    def get_quiz_json(self):
        data = QuizSerializer(QuizSession.objects.get(code=self.code).quiz).data
        data["instructor_recording"] = str(data["instructor_recording"])
        return data

    async def disconnect(self, close_code):
        await self.channel_layer.group_discard(self.group_name, self.channel_name)

    async def receive(self, text_data):
        data = json.loads(text_data)
        if "type" in data:
            if data["type"] == "next_question":
                await self.send_next_question()
            elif data["type"] == "update_order":
                await self.send_student_question_and_order(data)
            elif data["type"] == "start":
                await self.start_quiz()
            elif data["type"] == "end_quiz":
                await self.end_quiz()
            elif data["type"] == "current_question":
                await self.send_current_question()
            elif data["type"] == "delete_student":
                await self.delete_student(data["username"])
            elif data["type"] == "increase_duration":
                await self.add_to_duration(data["question_id"], data["extension"])
            elif data["type"] == "skip_question":
                await self.skip_question(data["question_id"])
            elif data["type"] == "question_timer_started":
                await self.question_timer_started(data)

    async def send_student_question_and_order(self, data):
        order = data.get("order")
        if order:
            await self.channel_layer.group_send(
                f"quiz_session_{self.code}",
                {
                    "type": "next_question",
                    "question": await self.fetch_current_question(),
                    "quiz_session": await self.fetch_quiz_session(),
                    "order": order,
                },
            )

    async def delete_student(self, username):
        try:
            response = await self.delete_student_from_db(username)
            if response.get("status") == "success":
                await self.send(
                    text_data=json.dumps(
                        {
                            "type": "student_deleted",
                            "message": "Student deleted successfully",
                            "username": username,
                        }
                    )
                )
            else:
                await self.send(
                    text_data=json.dumps(
                        {
                            "type": "error",
                            "message": "Failed to delete student.",
                            "username": username,
                        }
                    )
                )
        except Exception as e:
            await self.send(
                text_data=json.dumps(
                    {
                        "type": "error",
                        "message": "An error occurred: " + str(e),
                        "username": username,
                    }
                )
            )

    @database_sync_to_async
    def delete_student_from_db(self, username):
        session = QuizSession.objects.get(code=self.code)
        student = QuizSessionStudent.objects.get(quiz_session=session, username=username)
        student.delete()
        return {"status": "success", "username": username}

    async def send_current_question(self):
        question_data = await self.fetch_current_question()
        if question_data:
            await self.send(
                text_data=json.dumps({"type": "current_question", "question": question_data})
            )

    @database_sync_to_async
    def fetch_current_question(self):
        session = QuizSession.objects.get(code=self.code)
        if session.current_question:
            return session.current_question.to_json()
        return None

    @database_sync_to_async
    def fetch_next_question(self):
        session = QuizSession.objects.get(code=self.code)
        served_questions_ids = session.served_questions.values_list("id", flat=True)
        next_question = (
            QuestionMultipleChoice.objects.exclude(id__in=served_questions_ids)
            .filter(quiz=session.quiz)
            .first()
        )
        if next_question:
            session.served_questions.add(next_question)
            session.current_question = next_question
            session.save()
            return next_question.to_json()
        return None

    async def send_next_question(self):
        question_data = await self.fetch_next_question()
        if question_data:
            await self.send(
                text_data=json.dumps({"type": "next_question", "question": question_data})
            )
        else:
            print("Ending Quiz")
            await self.end_quiz()

    @database_sync_to_async
    def update_quiz_end_time(self):
        print("Updating end time for quiz with code", self.code)
        try:
            session = QuizSession.objects.get(code=self.code)
            session.end_time = timezone.now()
            session.save()
            return True
        except QuizSession.DoesNotExist:
            print("No quiz session found with the code:", self.code)
            return False

    async def run_grading(self):
        try:
            await self.channel_layer.group_send(
                f"quiz_session_{self.code}",
                {"type": "quiz_ended"},
            )
            logger.info(f"Quiz ended for session {self.code}")

            await self.channel_layer.group_send(
                f"quiz_session_{self.code}",
                {"type": "grading_started"},
            )
            logger.info(f"Grading started for session {self.code}")

            session = await database_sync_to_async(QuizSession.objects.get)(code=self.code)

            await database_sync_to_async(score_session)(session.id)
            logger.info(f"Scoring completed for session {self.code}")

            await self.channel_layer.group_send(
                f"quiz_session_{self.code}",
                {"type": "grading_completed"},
            )
            logger.info(f"Grading completed for session {self.code}")

        except QuizSession.DoesNotExist:
            logger.error(f"QuizSession with code {self.code} does not exist.")
        except Exception as e:
            logger.error(f"An error occurred while ending the quiz for session {self.code}: {e}")

    async def end_quiz(self):
        if await self.update_quiz_end_time():
            grades = await self.fetch_grades()
            await self.send(
                text_data=json.dumps(
                    {
                        "type": "quiz_ended",
                        "grades": grades,
                    }
                )
            )

            await self.run_grading()
        else:
            print("Failed to end the quiz; session not found.")

    async def fetch_grades(self):
        try:
            session = await database_sync_to_async(QuizSession.objects.get)(code=self.code)
            session_id = session.id
            await database_sync_to_async(score_session)(session_id)
            students = await database_sync_to_async(
                lambda: list(
                    QuizSessionStudent.objects.filter(quiz_session_id=session_id).values(
                        "username", "score"
                    )
                )
            )()

            question_count = await database_sync_to_async(
                QuizSessionQuestion.objects.filter(quiz_session_id=session_id, skipped=False).count
            )()

            if question_count == 0:
                return {"error": "No questions in the quiz."}

            def score_to_percentage(score):
                return round((score / question_count) * 100, 2)

            grade_buckets = defaultdict(list)
            for student in students:
                percentage = score_to_percentage(student["score"])
                grade_buckets[percentage].append(student["username"])

            return grade_buckets
        except QuizSession.DoesNotExist:
            logger.error(f"Quiz session with code {self.code} does not exist.")
            return {"error": "Quiz session not found."}
        except Exception as e:
            logger.exception("An error occurred while fetching grades.")
            return {"error": str(e)}

    async def start_quiz(self):
        await self.channel_layer.group_send(f"quiz_session_{self.code}", {"type": "quiz_started"})

        await self.send(
            text_data=json.dumps({"type": "quiz_started", "message": "Quiz has started!"})
        )

    async def student_joined(self, event):
        event_message = json.loads(event["text"])
        await self.send(
            text_data=json.dumps(
                {
                    "type": "student_joined",
                    "username": event_message["username"],
                    "message": f"Student {event_message['username']} joined the session.",
                }
            )
        )

    @database_sync_to_async
    def fetch_quiz_session(self):
        session = QuizSession.objects.get(code=self.code)
        return session.to_json()

    async def user_response(self, event):
        await self.send(
            text_data=json.dumps({"type": "user_response", "response": event["response"]})
        )

    @database_sync_to_async
    def fetch_question_results(self, question_id):
        responses = UserResponse.objects.filter(
            quiz_session__code=self.code, question_id=question_id
        )

        total_responses = responses.count()
        answer_data = responses.values("selected_answer").annotate(count=Count("selected_answer"))
        answer_counts = {item["selected_answer"]: item["count"] for item in answer_data}

        return {"total_responses": total_responses, "answers": answer_counts}

    async def update_answers(self, event):
        results = await self.fetch_question_results(event["question_id"])
        await self.send(text_data=json.dumps({"type": "update_answers", "data": results}))

    @database_sync_to_async
    def add_to_duration_db(self, question_id, extension: int):
        quiz_session_question = QuizSessionQuestion.objects.get(
            quiz_session__code=self.code, question__id=question_id
        )
        quiz_session_question.extension += extension
        quiz_session_question.save()
        return quiz_session_question

    @database_sync_to_async
    def skip_question_db(self, question_id):
        quiz_session_question = QuizSessionQuestion.objects.get(
            question__id=question_id, quiz_session__code=self.code
        )
        quiz_session_question.skipped = True
        quiz_session_question.unlocked = False
        quiz_session_question.save()

    async def skip_question(self, question_id):
        await self.skip_question_db(question_id)
        await self.send_next_question()

    async def add_to_duration(self, question_id, extension: int):
        quiz_session_question = await self.add_to_duration_db(question_id, extension)
        response = {
            "type": "time_extended",
            "question_opened_at": quiz_session_question.opened_at.isoformat(),
            "extension": quiz_session_question.extension,
        }
        await self.send(text_data=json.dumps(response))

    @database_sync_to_async
    def update_opened_at(self, question_id):
        quiz_session_question = QuizSessionQuestion.objects.get(
            question__id=question_id, quiz_session__code=self.code
        )
        quiz_session_question.opened_at = timezone.now()
        quiz_session_question.save()
        return json.dumps({"type": "question_timer_started", "status": "success"})

    async def question_timer_started(self, data):
        result = await self.update_opened_at(data["question_id"])
        await self.send(text_data=result)


class StudentConsumer(AsyncWebsocketConsumer):
    async def connect(self):
        self.code = self.scope["url_route"]["kwargs"].get("code")
        self.group_name = f"quiz_session_{self.code}"

        # authenticated user support
        query_string = self.scope["query_string"].decode()
        params = parse_qs(query_string)
        jwt = params.get("jwt")

        if jwt:
            jwt = jwt[0]
            self.user = await get_user_from_jwt(jwt)

        await self.channel_layer.group_add(self.group_name, self.channel_name)
        await self.accept()

    async def disconnect(self, close_code):
        await self.channel_layer.group_discard(self.group_name, self.channel_name)

    async def receive(self, text_data):
        data = json.loads(text_data)
        message_type = data.get("type")

        if message_type == "join":
            await self.process_student_join(data)
        elif message_type == "response":
            await self.submit_response(data)
        elif message_type == "request_grade":
            await self.retrieve_grade(data)
<<<<<<< HEAD
        elif message_type == "reconnect":
            student_id = data.get("student_id")
            await self.process_student_reconnect(student_id)
=======
        elif message_type == "join_as_user":
            await self.process_student_user_join()
>>>>>>> 6f91858b

    async def submit_response(self, data):
        response = await self.create_user_response(data)

        if response["status"] == "success":
            await self.channel_layer.group_send(
                f"quiz_session_instructor_{self.code}",
                {
                    "type": "update_answers",
                    "question_id": response["question_id"],
                },
            )
            await self.channel_layer.group_send(
                f"quiz_session_instructor_{self.code}",
                {
                    "type": "user_response",
                    "response": data.get("data").get("selected_answer"),
                },
            )
        await self.send(text_data=json.dumps(response))

    def is_question_open(self, question: QuestionMultipleChoice):
        try:
            quiz_session_question = QuizSessionQuestion.objects.get(
                question=question, quiz_session__code=self.code
            )
        except QuizSessionQuestion.DoesNotExist:
            logger.warn(
                f"Attempt to check if non existant question is open. question_id={question.id} session_code={self.code}"
            )
            return False
        except QuizSessionQuestion.MultipleObjectsReturned:
            logger.error(
                f"Multiple QuizSessionQuestion objects returned for unique combination. \
                question_id={question.id} session_code={self.code}"
            )
            return False

        if quiz_session_question.unlocked is False:
            return False
        extension = quiz_session_question.extension
        adjusted_open_time = quiz_session_question.opened_at.timestamp() + extension
        return timezone.now().timestamp() - adjusted_open_time <= question.duration

    @database_sync_to_async
    def create_user_response(self, data):
        data = data["data"]
        student_data = data.get("student", {})
        student_id = student_data.get("id")
        student = QuizSessionStudent.objects.get(id=student_id)
        question = QuestionMultipleChoice.objects.get(id=data["question_id"])
        selected_answer = data.get("selected_answer")
        quiz_session = QuizSession.objects.get(code=data["quiz_session_code"])

        if not self.is_question_open(question):
            return {
                "type": "question_locked",
                "status": "failed",
                "question_id": question.id,
            }

        is_correct = selected_answer == question.correct_answer

        user_response, _ = UserResponse.objects.update_or_create(
            student=student,
            quiz_session=quiz_session,
            question=question,
            defaults={"selected_answer": selected_answer, "is_correct": is_correct},
        )

        return {
            "type": "answer",
            "status": "success",
            "message": "User response created successfully",
            "response_id": user_response.id,
            "question_id": data["question_id"],
            "selected_answer": selected_answer,
        }

    @database_sync_to_async
    def create_student_session_entry(self, username, code):
        try:
            session = QuizSession.objects.get(code=code)
            # studentUser = Student.objects.get(user_id=user_id)
            student = QuizSessionStudent.objects.create(username=username, quiz_session=session)
            self.student = student
            return {
                "status": "success",
                "message": "Student created successfully",
                "student_id": student.id,
            }
        except Exception as e:
            return {"status": "error", "message": str(e)}

    async def process_student_join(self, data):
        username = data.get("username")
        # user_id = data.get('user_id')
        response = await self.create_student_session_entry(username, self.code)

        if response["status"] == "success":
            self.student_id = response["student_id"]
            await self.send(
                text_data=json.dumps(
                    {
                        "type": "success",
                        "message": "Student joined successfully",
                        "student_id": response["student_id"],
                    }
                )
            )

            await self.channel_layer.group_send(
                f"quiz_session_instructor_{self.code}",
                {"type": "student_joined", "text": json.dumps({"username": username})},
            )

    async def process_student_user_join(self):
        if self.user is None:
            await self.close()
            logger.warning("WebSocket connection rejected due to anonymous user.")
            return

        first_name = self.user.first_name
        last_name = self.user.last_name
        username = f"{first_name} {last_name}"
        response = await self.create_student_session_entry(username, self.code)
        if response["status"] == "success":
            self.student_id = response["student_id"]
            await self.send(
                text_data=json.dumps(
                    {
                        "type": "success",
                        "message": "Student joined successfully",
                        "student_id": response["student_id"],
                    }
                )
            )

            await self.channel_layer.group_send(
                f"quiz_session_instructor_{self.code}",
                {"type": "student_joined", "text": json.dumps({"username": username})},
            )

    async def next_question(self, event):
        await self.send(
            text_data=json.dumps(
                {
                    "type": "next_question",
                    "question": event["question"],
                    "quiz_session": event["quiz_session"],
                    "order": event["order"],
                }
            )
        )

    async def quiz_started(self, event):
        await self.send(text_data=json.dumps({"type": "quiz_started"}))

    async def time_extended(self, event):
        await self.send(text_data=json.dumps(event))

    @database_sync_to_async
    def get_student(self, student_id):
        return QuizSessionStudent.objects.get(id=student_id)

    @database_sync_to_async
    def get_quiz(self):
        return QuizSession.objects.get(code=self.code).quiz

    @database_sync_to_async
    def get_correct_responses(self, student_id):
        student = QuizSessionStudent.objects.get(id=student_id)
        responses = student.responses.all()
        return responses.filter(is_correct=True).count()

    @database_sync_to_async
    def get_question_count_and_skipped(self):
        questions = QuizSessionQuestion.objects.filter(quiz_session__code=self.code)
        return questions.count(), questions.filter(skipped=True).count()

    async def retrieve_grade(self, data):
        response = await self.get_student_grade(data.get("id"))
        question_count, skipped = await self.get_question_count_and_skipped()
        if response.get("status") == "success":
            await self.send(
                text_data=json.dumps(
                    {
                        "type": "grade",
                        "grade": response.get("grade"),
                        "question_count": question_count,
                        "skipped": skipped,
                    }
                )
            )

    @database_sync_to_async
    def get_student_grade(self, student_id):
        try:
            session = QuizSession.objects.get(code=self.code)
        except QuizSession.DoesNotExist:
            return {"status": "error", "message": "Session not found."}

        student = QuizSessionStudent.objects.get(quiz_session=session, id=student_id)
        return {"status": "success", "grade": student.score}

    async def quiz_ended(self, event):
        await self.send(
            text_data=json.dumps(
                {
                    "type": "quiz_ended",
                }
            )
        )

    async def grading_started(self, event):
        await self.send(
            text_data=json.dumps(
                {
                    "type": "grading_started",
                }
            )
        )

    async def grading_completed(self, event):
        await self.send(
            text_data=json.dumps(
                {
                    "type": "grading_completed",
                }
            )
        )

    @database_sync_to_async
    def fetch_quiz_session(self):
        session = QuizSession.objects.get(code=self.code)
        return session.to_json()

    @database_sync_to_async
    def fetch_current_question(self):
        session = QuizSession.objects.get(code=self.code)
        if session.current_question:
            return session.current_question.to_json()
        return None

    async def send_current_question_to_student(self):
        quiz_session = await self.fetch_quiz_session()
        current_question = await self.fetch_current_question()

        if current_question:
            await self.send(
                text_data=json.dumps(
                    {
                        "type": "next_question",
                        "question": current_question,
                        "quiz_session": quiz_session,
                    }
                )
            )
        else:
            await self.send(text_data=json.dumps({"type": "no_active_question"}))

    @database_sync_to_async
    def get_student_by_id(self, id):
        try:
            student = QuizSessionStudent.objects.get(id=id, quiz_session__code=self.code)
            return student
        except QuizSessionStudent.DoesNotExist:
            logger.warning("Attempted to retrieve a student that doesn't exist")
            return None

    async def process_student_reconnect(self, student_id):
        logger.info(f"Student with id {student_id} requested a reconnect")

        student = await self.get_student_by_id(student_id)
        if student is None:
            await self.send(
                text_data=json.dumps(
                    {
                        "type": "reconnect_failed",
                        "status": "error",
                        "message": "Invalid student ID or session",
                    }
                )
            )
            return

        self.student = student
        self.student_id = student_id

        await self.send(
            text_data=json.dumps(
                {
                    "type": "reconnect_success",
                }
            )
        )
        await self.send_current_question_to_student()


@database_sync_to_async
def get_user_from_token(token_key):
    try:
        token = Token.objects.get(key=token_key)
        return token.user
    except Token.DoesNotExist:
        return AnonymousUser()


@database_sync_to_async
def get_user_from_jwt(jwt_token):
    try:
        user_id = UntypedToken(jwt_token).payload["user_id"]
        return User.objects.get(id=user_id)
    except (InvalidToken, TokenError, User.DoesNotExist):
        return AnonymousUser()


class RecordingConsumer(AsyncWebsocketConsumer):
    async def connect(self):
        query_string = self.scope["query_string"].decode()
        params = parse_qs(query_string)
        token_key = params.get("token")
        jwt_token = params.get("jwt")

        if jwt_token:
            jwt_token = jwt_token[0]
            self.user = await get_user_from_jwt(jwt_token)
        elif token_key:
            token_key = token_key[0]
            self.user = await get_user_from_token(token_key)
        else:
            self.user = AnonymousUser()

        if self.user.is_anonymous:
            await self.close()
            logger.warning("WebSocket connection rejected due to anonymous user.")
        else:
            self.group_name = f"recordings_{self.user.id}"
            await self.channel_layer.group_add(self.group_name, self.channel_name)
            await self.accept()
            logger.info(
                f"WebSocket connection accepted for user {self.user.id}: {self.channel_name}"
            )

    async def disconnect(self, close_code):
        # Leave the transcripts group
        await self.channel_layer.group_discard(self.group_name, self.channel_name)
        logger.info(f"WebSocket disconnected: {self.channel_name}")

    async def receive(self, text_data):
        logger.debug(f"Received WebSocket message: {text_data}")
        try:
            data = json.loads(text_data)
            message_type = data.get("type")

            if message_type == "transcript_completed":
                # Extract required fields
                recording_id = data.get("recording_id")
                transcript_status = data.get("transcript_status")

                if recording_id and transcript_status:
                    # Broadcast the event to all clients in the group (i.e. this will be sent to the front-end)
                    await self.channel_layer.group_send(
                        self.group_name,
                        {"type": "transcript_completed_event", "message": data},
                    )
                else:
                    # Send error if required fields are missing
                    error_message = "Invalid data: recording_id and transcript_url are required."
                    logger.error(error_message)
                    await self.send(text_data=json.dumps({"error": error_message}))
            elif message_type == "quiz_creation_completed":
                # Extract required fields
                recording_id = data.get("recording_id")
                quiz_creation_status = data.get("quiz_creation_status")

                if recording_id and quiz_creation_status:
                    # Broadcast the event to all clients in the group (i.e. this will be sent to the front-end)
                    await self.channel_layer.group_send(
                        self.group_name,
                        {"type": "quiz_creation_completed_event", "message": data},
                    )
                else:
                    # Send error if required fields are missing
                    error_message = (
                        "Invalid data: recording_id and quiz_creation_status are required."
                    )
                    logger.error(error_message)
                    await self.send(text_data=json.dumps({"error": error_message}))
            else:
                # Handle unknown message types
                error_message = f"Unknown message type: {message_type}"
                logger.error(error_message)
                await self.send(text_data=json.dumps({"error": error_message}))

        except json.JSONDecodeError:
            # Handle JSON parsing errors
            error_message = "Invalid JSON format."
            logger.error(error_message)
            await self.send(text_data=json.dumps({"error": error_message}))

        except Exception as e:
            # Log any other exceptions
            logger.exception("An error occurred in receive method.")
            await self.send(text_data=json.dumps({"error": str(e)}))

    async def transcript_completed_event(self, event):
        # Send the transcript_completed event to WebSocket clients (i.e. this will be sent to the front-end)
        message = event["message"]
        logger.info(f"Broadcasting transcript_completed event: {message}")
        await self.send(text_data=json.dumps(message))

    async def quiz_creation_completed_event(self, event):
        # Send the quiz_creation_completed event to WebSocket clients (i.e. this will be sent to the front-end)
        message = event["message"]
        logger.info(f"Broadcasting quiz_creation_completed event: {message}")
        await self.send(text_data=json.dumps(message))<|MERGE_RESOLUTION|>--- conflicted
+++ resolved
@@ -386,14 +386,11 @@
             await self.submit_response(data)
         elif message_type == "request_grade":
             await self.retrieve_grade(data)
-<<<<<<< HEAD
         elif message_type == "reconnect":
             student_id = data.get("student_id")
             await self.process_student_reconnect(student_id)
-=======
         elif message_type == "join_as_user":
             await self.process_student_user_join()
->>>>>>> 6f91858b
 
     async def submit_response(self, data):
         response = await self.create_user_response(data)
