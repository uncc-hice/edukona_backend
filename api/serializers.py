--- conflicted
+++ resolved
@@ -126,8 +126,17 @@
             SettingsSerializer().update(instance.settings, settings_data)
         return super().update(instance, validated_data)
 
-<<<<<<< HEAD
+    def get_num_questions(self, obj):
+        return QuestionMultipleChoice.objects.filter(quiz__id=obj.id).count()
 
+    def get_num_sessions(self, obj):
+        return QuizSession.objects.filter(quiz__id=obj.id).count()
+
+
+class QuizListSerializer(serializers.Serializer):
+    quizzes = QuizSerializer(many=True)
+
+    
 class SignUpInstructorSerializer(serializers.Serializer):
     first_name = serializers.CharField(max_length=150)
     last_name = serializers.CharField(max_length=150, required=False, allow_blank=True)
@@ -175,15 +184,4 @@
         # Create the Instructor
         instructor = Instructor.objects.create(user=user)
 
-        return instructor
-=======
-    def get_num_questions(self, obj):
-        return QuestionMultipleChoice.objects.filter(quiz__id=obj.id).count()
-
-    def get_num_sessions(self, obj):
-        return QuizSession.objects.filter(quiz__id=obj.id).count()
-
-
-class QuizListSerializer(serializers.Serializer):
-    quizzes = QuizSerializer(many=True)
->>>>>>> 741fd132
+        return instructor