from django.contrib.auth.password_validation import validate_password
from django.core.validators import EmailValidator
from rest_framework import serializers
from django.contrib.auth.models import User
from .models import (
    Student,
    Instructor,
    Quiz,
    QuestionMultipleChoice,
    UserResponse,
    QuizSession,
    QuizSessionStudent,
    InstructorRecordings,
    ContactMessage,
    LectureSummary,
    QuizSessionLog,
    Course,
)


class UserSerializer(serializers.ModelSerializer):
    class Meta:
        model = User
        fields = "__all__"


class StudentSerializer(serializers.ModelSerializer):
    class Meta:
        model = Student
        fields = "__all__"


class InstructorSerializer(serializers.ModelSerializer):
    class Meta:
        model = Instructor
        fields = "__all__"


class IncorrectAnswerSerializer(serializers.Serializer):
    answer = serializers.CharField()
    feedback = serializers.CharField()


class QuestionMultipleChoiceSerializer(serializers.ModelSerializer):
    quiz_id = serializers.PrimaryKeyRelatedField(queryset=Quiz.objects.all(), source="quiz")
    duration = serializers.IntegerField(required=False, default=20)
    incorrect_answer_list = IncorrectAnswerSerializer(many=True)

    class Meta:
        model = QuestionMultipleChoice
        fields = [
            "id",
            "question_text",
            "incorrect_answer_list",
            "correct_answer",
            "points",
            "quiz_id",
            "duration",
        ]


class UserResponseSerializer(serializers.ModelSerializer):
    class Meta:
        model = UserResponse
        fields = "__all__"


class QuizSessionStudentSerializer(serializers.ModelSerializer):
    class Meta:
        model = QuizSessionStudent
        fields = "__all__"


class InstructorRecordingsSerializer(serializers.ModelSerializer):
    class Meta:
        model = InstructorRecordings
<<<<<<< HEAD
        fields = [
            "id",
            "s3_path",
            "uploaded_at",
            "instructor",
            "transcript",
            "title",
            "duration",
            "course",
            "published",
        ]
=======
        fields = "__all__"
>>>>>>> c4fef19b
        read_only_fields = ["id", "uploaded_at", "transcript"]

        instructor = serializers.PrimaryKeyRelatedField(read_only=True)


class RecordingUpdateSerializer(serializers.Serializer):
    title = serializers.CharField()
    duration = serializers.IntegerField()
    course = serializers.UUIDField()
    published = serializers.BooleanField()

    def update(self, instance, validated_data):
        instance.title = validated_data.get("title", instance.title)
        instance.duration = validated_data.get("duration", instance.duration)
        instance.course = validated_data.get("course", instance.course)
        instance.published = validated_data.get("published", instance.published)
        instance.save()
        return instance


class UpdateTranscriptSerializer(serializers.Serializer):
    transcript = serializers.CharField()


class GetTranscriptResponseSerializer(serializers.Serializer):
    transcript = serializers.CharField()


class GoogleLoginResponseSerializer(serializers.Serializer):
    token = serializers.CharField()


class GoogleLoginRequestSerializer(serializers.Serializer):
    token = serializers.CharField()


class QuizSerializer(serializers.ModelSerializer):
    instructor_recording = serializers.PrimaryKeyRelatedField(
        queryset=InstructorRecordings.objects.all(), required=False, allow_null=True
    )
    num_questions = serializers.SerializerMethodField()
    num_sessions = serializers.SerializerMethodField()

    class Meta:
        model = Quiz
        fields = [
            "id",
            "title",
            "start_time",
            "end_time",
            "timer",
            "instructor_recording",
            "created_at",
            "num_questions",
            "num_sessions",
        ]
        read_only_fields = ["id", "created_at"]

    def create(self, validated_data):
        instructor = self.context["request"].user.instructor
        quiz = Quiz.objects.create(instructor=instructor, **validated_data)
        return quiz

    def update(self, instance, validated_data):
        return super().update(instance, validated_data)

    def get_num_questions(self, obj):
        return QuestionMultipleChoice.objects.filter(quiz__id=obj.id).count()

    def get_num_sessions(self, obj):
        return QuizSession.objects.filter(quiz__id=obj.id).count()


class QuizListSerializer(serializers.Serializer):
    quizzes = QuizSerializer(many=True)


class QuizTitleUpdateSerializer(serializers.Serializer):
    title = serializers.CharField(required=True, allow_blank=False)


class AddQuizSessionLogSerializer(serializers.Serializer):
    quiz_session_code = serializers.CharField(required=True, allow_blank=False)
    quiz_session_student_id = serializers.IntegerField(required=True, min_value=0)
    question_multiple_choice_id = serializers.UUIDField(required=False)
    action = serializers.CharField(required=True)

    id = serializers.UUIDField(read_only=True)
    created_at = serializers.DateTimeField(read_only=True)
    quiz_session = serializers.PrimaryKeyRelatedField(read_only=True)
    quiz_session_student = serializers.PrimaryKeyRelatedField(read_only=True)
    question_multiple_choice = serializers.PrimaryKeyRelatedField(read_only=True)

    def validate_action(self, value):
        allowed_actions = ["connected", "disconnected", "reconnected"]
        if value not in allowed_actions:
            raise serializers.ValidationError("Invalid action")
        return value

    def validate(self, data):
        # resolve objects
        try:
            data["quiz_session"] = QuizSession.objects.get(code=data["quiz_session_code"])
        except QuizSession.DoesNotExist:
            raise serializers.ValidationError({"quiz_session_code": "Quiz session not found."})

        try:
            data["quiz_session_student"] = QuizSessionStudent.objects.get(
                id=data["quiz_session_student_id"]
            )
        except QuizSessionStudent.DoesNotExist:
            raise serializers.ValidationError({"quiz_session_student_id": "Student not found."})

        question_multiple_choice_id = data.get("question_multiple_choice_id")
        if question_multiple_choice_id:
            try:
                data["question_multiple_choice"] = QuestionMultipleChoice.objects.get(
                    id=question_multiple_choice_id
                )
            except QuestionMultipleChoice.DoesNotExist:
                raise serializers.ValidationError(
                    {"question_multiple_choice_id": "Question not found."}
                )
        else:
            data["question_multiple_choice"] = None

        return data

    def create(self, validated_data):
        validated_data.pop("quiz_session_student_id")
        validated_data.pop("question_multiple_choice_id", None)

        return QuizSessionLog.objects.create(**validated_data)


class FetchCourseQuizzesSerializer(serializers.ModelSerializer):
    instructor_recording = serializers.PrimaryKeyRelatedField(
        queryset=InstructorRecordings.objects.all(), required=False, allow_null=True
    )
    num_questions = serializers.SerializerMethodField()
    num_sessions = serializers.SerializerMethodField()

    class Meta:
        model = Quiz
        fields = [
            "id",
            "title",
            "start_time",
            "end_time",
            "timer",
            "live_bar_chart",
            "instructor_recording",
            "created_at",
            "num_questions",
            "num_sessions",
        ]
        read_only_fields = ["id", "created_at"]

    def get_num_questions(self, obj):
        return QuestionMultipleChoice.objects.filter(quiz__id=obj.id).count()

    def get_num_sessions(self, obj):
        return QuizSession.objects.filter(quiz__id=obj.id).count()


class RecordingTitleUpdateSerializer(serializers.Serializer):
    title = serializers.CharField(required=True, allow_blank=False)


class RecordingDurationUpdateSerializer(serializers.Serializer):
    duration = serializers.IntegerField(required=True, min_value=0, help_text="Duration in seconds")


class ContactMessageSerializer(serializers.ModelSerializer):
    class Meta:
        model = ContactMessage
        fields = ["id", "first_name", "last_name", "email", "message", "created_at"]
        read_only_fields = ["id", "created_at"]

    # Make 'last_name' optional with default value ""
    last_name = serializers.CharField(required=False, allow_blank=True, default="")

    def validate_email(self, value):
        """
        Validate that the email has a proper format.
        """
        if not value:
            raise serializers.ValidationError("Email is required.")
        return value

    def validate_first_name(self, value):
        """
        Ensure that 'first_name' is not just whitespace.
        """
        if not value.strip():
            raise serializers.ValidationError("First name cannot be blank.")
        return value

    def validate_message(self, value):
        """
        Ensure that 'message' is not just whitespace.
        """
        if not value.strip():
            raise serializers.ValidationError("Message cannot be blank.")
        return value


class SignUpInstructorSerializer(serializers.Serializer):
    first_name = serializers.CharField(max_length=150)
    last_name = serializers.CharField(max_length=150, required=False, allow_blank=True)
    email = serializers.EmailField(
        max_length=254,
        validators=[EmailValidator()],
        help_text="This will be used as the username.",
    )
    password = serializers.CharField(
        write_only=True,
        required=True,
        validators=[validate_password],
        style={"input_type": "password"},
    )

    def validate_email(self, value):
        """
        Ensure the email is unique and not already used as a username.
        """
        if User.objects.filter(username=value).exists():
            raise serializers.ValidationError("A user with this email already exists.")
        if User.objects.filter(email=value).exists():
            raise serializers.ValidationError("This email is already registered.")
        return value

    def create(self, validated_data):
        """
        Create a new User and Instructor instance.
        """
        first_name = validated_data.get("first_name")
        last_name = validated_data.get("last_name", "")
        email = validated_data.get("email")
        password = validated_data.get("password")

        # Create the User
        user = User.objects.create(
            username=email,  # Using email as username
            email=email,
            first_name=first_name,
            last_name=last_name,
        )
        user.set_password(password)
        user.save()

        # Create the Instructor
        instructor = Instructor.objects.create(user=user)

        return instructor


class LectureSummarySerializer(serializers.ModelSerializer):
    class Meta:
        model = LectureSummary
        fields = ["id", "summary", "recording_id", "created_at"]
        read_only_fields = ["id", "recording_id", "created_at"]


class LectureSummaryTypedSerializer(LectureSummarySerializer):
    type = serializers.CharField(required=True, allow_blank=False)

    class Meta:
        model = LectureSummary
        fields = "__all__"


class QuizTypedSerializer(QuizSerializer):
    type = serializers.CharField(required=True, allow_blank=False)

    class Meta:
        model = Quiz
        fields = "__all__"


class QuizAndSummarySerializer(serializers.Serializer):
    def to_representation(self, instance):
        if isinstance(instance, Quiz):
            return QuizTypedSerializer(instance).data
        elif isinstance(instance, LectureSummary):
            return LectureSummaryTypedSerializer(instance).data
        else:
            # TODO: Add a logging statement once logging is configured
            pass


class CourseSerializer(serializers.ModelSerializer):
    class Meta:
        model = Course
        fields = [
            "id",
            "instructor",
            "title",
            "description",
            "code",
            "created_at",
            "allow_joining_until",
            "start_date",
            "end_date",
        ]
        read_only_fields = ["id", "code", "created_at"]


class CourseCreationSerializer(serializers.Serializer):
    title = serializers.CharField()
    description = serializers.CharField()
    allow_joining_until = serializers.DateTimeField(required=False)
    start_date = serializers.DateField(required=False)
    end_date = serializers.DateField(required=False)

    def create(self, validated_data):
        validated_data["instructor"] = self.context.get("instructor")
        return Course(**validated_data)


class CourseStudentSerializer(serializers.Serializer):
    first_name = serializers.CharField()
    last_name = serializers.CharField()
    email = serializers.EmailField()
    joined_at = serializers.DateTimeField()


class LoginSerializer(serializers.Serializer):
    email = serializers.EmailField(max_length=128)
    password = serializers.CharField(max_length=128, style={"input_type": "password"})


class LoginResponseSerializer(serializers.Serializer):
    access = serializers.CharField(help_text="JWT access token")
    refresh = serializers.CharField(help_text="JWT refresh token")
    user = serializers.IntegerField()
    instructor = serializers.IntegerField(required=False)


class LoginErrorResponseSerializer(serializers.Serializer):
    detail = serializers.CharField()


class LogoutSerializer(serializers.Serializer):
    refresh = serializers.CharField()


class ScoreQuizResponseSerializer(serializers.Serializer):
    message = serializers.CharField()


class GetScoreRequestSerializer(serializers.Serializer):
    student_id = serializers.IntegerField()
    quiz_session_id = serializers.IntegerField()


class GetScoreResponseSerializer(serializers.ModelSerializer):
    class Meta:
        model = QuizSessionStudent
        fields = ["score"]


class UpdateRecordingCourseSerializer(serializers.Serializer):
    course_id = serializers.UUIDField(required=True)

    def validate_course_id(self, value):
        try:
            self._course = Course.objects.get(id=value)
            return value
        except Course.DoesNotExist:
            raise serializers.ValidationError("Course not found.")

    def validate(self, data):
        recording = self.context.get("recording")

        if recording is None:
            raise serializers.ValidationError("Recording must be provided in the context.")

        if recording.instructor != self._course.instructor:
            raise serializers.ValidationError(
                "The instructor of the course does not match the instructor of the recording."
            )

        data["course"] = self._course
        return data

    def update(self, instance, validated_data):
        instance.course = validated_data["course"]
        instance.save()
        return instance<|MERGE_RESOLUTION|>--- conflicted
+++ resolved
@@ -74,21 +74,7 @@
 class InstructorRecordingsSerializer(serializers.ModelSerializer):
     class Meta:
         model = InstructorRecordings
-<<<<<<< HEAD
-        fields = [
-            "id",
-            "s3_path",
-            "uploaded_at",
-            "instructor",
-            "transcript",
-            "title",
-            "duration",
-            "course",
-            "published",
-        ]
-=======
-        fields = "__all__"
->>>>>>> c4fef19b
+        fields = "__all__"
         read_only_fields = ["id", "uploaded_at", "transcript"]
 
         instructor = serializers.PrimaryKeyRelatedField(read_only=True)
