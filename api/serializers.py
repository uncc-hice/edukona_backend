from rest_framework import serializers
from django.contrib.auth.models import User
from .models import (
    Student,
    Instructor,
    Quiz,
    QuestionMultipleChoice,
    UserResponse,
    QuizSession,
    QuizSessionStudent,
    InstructorRecordings,
    Settings,
    ContactMessage,
)


class UserSerializer(serializers.ModelSerializer):
    class Meta:
        model = User
        fields = "__all__"


class StudentSerializer(serializers.ModelSerializer):
    class Meta:
        model = Student
        fields = "__all__"


class InstructorSerializer(serializers.ModelSerializer):
    class Meta:
        model = Instructor
        fields = "__all__"


class QuestionMultipleChoiceSerializer(serializers.ModelSerializer):
    quiz_id = serializers.PrimaryKeyRelatedField(queryset=Quiz.objects.all(), source="quiz")
    duration = serializers.IntegerField(required=False, default=20)

    class Meta:
        model = QuestionMultipleChoice
        fields = [
            "id",
            "question_text",
            "incorrect_answer_list",
            "correct_answer",
            "points",
            "quiz_id",
            "duration",
        ]


class UserResponseSerializer(serializers.ModelSerializer):
    class Meta:
        model = UserResponse
        fields = "__all__"


class QuizSessionStudentSerializer(serializers.ModelSerializer):
    class Meta:
        model = QuizSessionStudent
        fields = "__all__"


class InstructorRecordingsSerializer(serializers.ModelSerializer):
    class Meta:
        model = InstructorRecordings
        fields = ["id", "s3_path", "uploaded_at", "instructor", "transcript", "title"]


class UpdateTranscriptSerializer(serializers.Serializer):
    transcript = serializers.CharField()


class GetTranscriptResponseSerializer(serializers.Serializer):
    transcript = serializers.CharField()


class GoogleLoginResponseSerializer(serializers.Serializer):
    token = serializers.CharField()


class GoogleLoginRequestSerializer(serializers.Serializer):
    token = serializers.CharField()


class SettingsSerializer(serializers.ModelSerializer):
    class Meta:
        model = Settings
        fields = "__all__"


class QuizSerializer(serializers.ModelSerializer):
    settings = SettingsSerializer(required=False, allow_null=True)
    instructor_recording = serializers.PrimaryKeyRelatedField(
        queryset=InstructorRecordings.objects.all(), required=False, allow_null=True
    )
    num_questions = serializers.SerializerMethodField()
    num_sessions = serializers.SerializerMethodField()

    class Meta:
        model = Quiz
        fields = [
            "id",
            "title",
            "start_time",
            "end_time",
            "settings",
            "instructor_recording",
            "created_at",
            "num_questions",
            "num_sessions",
        ]
        read_only_fields = ["id", "created_at"]

    def create(self, validated_data):
        settings_data = validated_data.pop("settings", {})
        settings = Settings.objects.create(**settings_data)
        instructor = self.context["request"].user.instructor
        quiz = Quiz.objects.create(instructor=instructor, settings=settings, **validated_data)
        return quiz

    def update(self, instance, validated_data):
        settings_data = validated_data.pop("settings", None)
        if settings_data:
            SettingsSerializer().update(instance.settings, settings_data)
        return super().update(instance, validated_data)

<<<<<<< HEAD

class ContactMessageSerializer(serializers.ModelSerializer):
    class Meta:
        model = ContactMessage
        fields = ["id", "first_name", "last_name", "email", "message", "created_at"]
        read_only_fields = ["id", "created_at"]

    # Make 'last_name' optional with default value ""
    last_name = serializers.CharField(required=False, allow_blank=True, default="")

    def validate_email(self, value):
        """
        Validate that the email has a proper format.
        """
        if not value:
            raise serializers.ValidationError("Email is required.")
        return value

    def validate_first_name(self, value):
        """
        Ensure that 'first_name' is not just whitespace.
        """
        if not value.strip():
            raise serializers.ValidationError("First name cannot be blank.")
        return value

    def validate_message(self, value):
        """
        Ensure that 'message' is not just whitespace.
        """
        if not value.strip():
            raise serializers.ValidationError("Message cannot be blank.")
        return value
=======
    def get_num_questions(self, obj):
        return QuestionMultipleChoice.objects.filter(quiz__id=obj.id).count()

    def get_num_sessions(self, obj):
        return QuizSession.objects.filter(quiz__id=obj.id).count()


class QuizListSerializer(serializers.Serializer):
    quizzes = QuizSerializer(many=True)
>>>>>>> 741fd132
<|MERGE_RESOLUTION|>--- conflicted
+++ resolved
@@ -125,41 +125,6 @@
             SettingsSerializer().update(instance.settings, settings_data)
         return super().update(instance, validated_data)
 
-<<<<<<< HEAD
-
-class ContactMessageSerializer(serializers.ModelSerializer):
-    class Meta:
-        model = ContactMessage
-        fields = ["id", "first_name", "last_name", "email", "message", "created_at"]
-        read_only_fields = ["id", "created_at"]
-
-    # Make 'last_name' optional with default value ""
-    last_name = serializers.CharField(required=False, allow_blank=True, default="")
-
-    def validate_email(self, value):
-        """
-        Validate that the email has a proper format.
-        """
-        if not value:
-            raise serializers.ValidationError("Email is required.")
-        return value
-
-    def validate_first_name(self, value):
-        """
-        Ensure that 'first_name' is not just whitespace.
-        """
-        if not value.strip():
-            raise serializers.ValidationError("First name cannot be blank.")
-        return value
-
-    def validate_message(self, value):
-        """
-        Ensure that 'message' is not just whitespace.
-        """
-        if not value.strip():
-            raise serializers.ValidationError("Message cannot be blank.")
-        return value
-=======
     def get_num_questions(self, obj):
         return QuestionMultipleChoice.objects.filter(quiz__id=obj.id).count()
 
@@ -169,4 +134,38 @@
 
 class QuizListSerializer(serializers.Serializer):
     quizzes = QuizSerializer(many=True)
->>>>>>> 741fd132
+
+    
+    
+class ContactMessageSerializer(serializers.ModelSerializer):
+  class Meta:
+      model = ContactMessage
+      fields = ["id", "first_name", "last_name", "email", "message", "created_at"]
+      read_only_fields = ["id", "created_at"]
+
+  # Make 'last_name' optional with default value ""
+  last_name = serializers.CharField(required=False, allow_blank=True, default="")
+
+  def validate_email(self, value):
+      """
+      Validate that the email has a proper format.
+      """
+      if not value:
+          raise serializers.ValidationError("Email is required.")
+      return value
+
+  def validate_first_name(self, value):
+      """
+      Ensure that 'first_name' is not just whitespace.
+      """
+      if not value.strip():
+          raise serializers.ValidationError("First name cannot be blank.")
+      return value
+
+  def validate_message(self, value):
+      """
+      Ensure that 'message' is not just whitespace.
+      """
+      if not value.strip():
+          raise serializers.ValidationError("Message cannot be blank.")
+      return value