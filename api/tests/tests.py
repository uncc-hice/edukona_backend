--- conflicted
+++ resolved
@@ -671,7 +671,6 @@
         mock_mailInstructor.assert_called_once_with(user.email)
 
 
-<<<<<<< HEAD
 class LectureSummaryViewTest(BaseTest):
     def setUp(self):
         super().setUp()
@@ -706,7 +705,8 @@
             with transaction.atomic():
                 response = self.client_instructor.post(url, data, format="json")
                 self.assertEqual(response.status_code, status.HTTP_500_INTERNAL_SERVER_ERROR)
-=======
+
+                
 class RecordingTitleChangeTest(BaseTest):
     def setUp(self):
         super().setUp()
@@ -799,5 +799,4 @@
         self.assertEqual(response.status_code, status.HTTP_403_FORBIDDEN)
         # Verify the title remains unchanged in the database
         unchanged_quiz = Quiz.objects.get(id=self.new_quiz.id)
-        self.assertEqual(unchanged_quiz.title, "Test Quiz")
->>>>>>> e0f67501
+        self.assertEqual(unchanged_quiz.title, "Test Quiz")