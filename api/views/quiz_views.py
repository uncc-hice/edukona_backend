--- conflicted
+++ resolved
@@ -9,23 +9,17 @@
     QuizSerializer,
     QuizListSerializer,
     QuizTitleUpdateSerializer,
-<<<<<<< HEAD
-=======
     FetchCourseQuizzesSerializer,
->>>>>>> c5749f94
 )
 from django.shortcuts import get_object_or_404
 from django.http import JsonResponse
 
 from drf_spectacular.utils import extend_schema, OpenApiResponse
 
-<<<<<<< HEAD
+from ..permissions import IsQuizOwner, AllowInstructor, IsCourseOwner, IsEnrolledInCourse
 from ..permissions import IsQuizOwner, AllowInstructor, IsRecordingOwner
 import boto3
 from django.conf import settings
-=======
-from ..permissions import IsQuizOwner, AllowInstructor, IsCourseOwner, IsEnrolledInCourse
->>>>>>> c5749f94
 
 
 @extend_schema(tags=["Quiz Creation and Modification"])
@@ -117,7 +111,6 @@
 
 
 @extend_schema(tags=["Quiz Creation and Modification"])
-<<<<<<< HEAD
 class CreateQuizFromTranscript(APIView):
     permission_classes = [IsRecordingOwner]
 
@@ -151,7 +144,9 @@
                 status=HTTP_500_INTERNAL_SERVER_ERROR,
             )
         return Response(request.data, status=status.HTTP_201_CREATED)
-=======
+
+
+@extend_schema(tags=["Quiz Creation and Modification"])
 class QuizzesByCourseView(APIView):
     permission_classes = [IsCourseOwner | IsEnrolledInCourse]
 
@@ -170,5 +165,4 @@
             quizzes = Quiz.objects.filter(published=True, course_id=course_id)
 
         return_response = FetchCourseQuizzesSerializer(quizzes, many=True).data
-        return Response(return_response, status=status.HTTP_200_OK)
->>>>>>> c5749f94
+        return Response(return_response, status=status.HTTP_200_OK)