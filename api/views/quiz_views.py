--- conflicted
+++ resolved
@@ -2,18 +2,8 @@
 from rest_framework import status
 from rest_framework.response import Response
 
-<<<<<<< HEAD
-from api.models import Quiz, Settings
-from api.serializers import (
-    QuizSerializer,
-    QuizListSerializer,
-    QuizTitleUpdateSerializer,
-    CreateQuizFromTranscriptSerializer,
-)
-=======
 from api.models import Quiz
-from api.serializers import QuizSerializer, QuizListSerializer, QuizTitleUpdateSerializer
->>>>>>> 8bce57d0
+from api.serializers import QuizSerializer, QuizListSerializer, QuizTitleUpdateSerializer, CreateQuizFromTranscriptSerializer
 from django.shortcuts import get_object_or_404
 from django.http import JsonResponse
 
@@ -107,47 +97,7 @@
     @extend_schema(responses={200: QuizListSerializer}, summary="Get all quizzes by instructor")
     def get(self, request):
         quizzes = Quiz.objects.filter(instructor=request.user.instructor)
-<<<<<<< HEAD
         return Response(QuizListSerializer({"quizzes": quizzes}).data, status=status.HTTP_200_OK)
-
-
-@extend_schema(tags=["Quiz Creation and Modification"])
-class SettingsView(APIView):
-    permission_classes = [IsQuizOwner]
-
-    def get(self, request, quiz_id):
-        quiz = get_object_or_404(Quiz, id=quiz_id)
-        if not hasattr(quiz, "settings"):
-            return JsonResponse({"error": "Quiz has no settings"}, status=404)
-        return JsonResponse({"settings": quiz.settings.to_json()})
-
-    def post(self, request, quiz_id):
-        print(request.data)
-        settings = request.data.pop("settings", {})
-        new_settings = Settings.objects.create(**settings)
-        quiz = get_object_or_404(Quiz, id=quiz_id)
-        quiz.settings = new_settings
-        quiz.save()
-        return JsonResponse(
-            {"message": "Settings created successfully", "settings_id": new_settings.id}
-        )
-
-    def patch(self, request, quiz_id):
-        print(request.data)
-        settings_data = request.data.get("settings", {})
-        quiz = get_object_or_404(Quiz, id=quiz_id)
-
-        if not hasattr(quiz, "settings"):
-            return JsonResponse({"error": "Quiz has no settings to update"}, status=400)
-
-        settings = quiz.settings
-
-        for field, value in settings_data.items():
-            setattr(settings, field, value)
-
-        settings.save()
-        return JsonResponse({"message": "Settings updated successfully"})
-
 
 @extend_schema(tags=["Quiz Creation and Modification"])
 class CreateQuizFromTranscript(APIView):
@@ -164,7 +114,4 @@
         },
     )
     def post(self, request, quiz_id):
-        pass
-=======
-        return Response(QuizListSerializer({"quizzes": quizzes}).data, status=status.HTTP_200_OK)
->>>>>>> 8bce57d0
+        pass