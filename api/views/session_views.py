--- conflicted
+++ resolved
@@ -264,7 +264,6 @@
         except QuizSession.DoesNotExist:
             return Response({"message": "Invalid session code."}, status=404)
         except Exception as e:
-<<<<<<< HEAD
             return Response({"message": f"{str(e)}"}, status=status.HTTP_500_INTERNAL_SERVER_ERROR)
 
 
@@ -312,6 +311,3 @@
             return Response({"error": "Recording not found."}, status=status.HTTP_404_NOT_FOUND)
         except Exception as e:
             return Response({"error": str(e)}, status=status.HTTP_500_INTERNAL_SERVER_ERROR)
-=======
-            return Response({"message": f"{str(e)}"}, status=status.HTTP_500_INTERNAL_SERVER_ERROR)
->>>>>>> e0f67501
