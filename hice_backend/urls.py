--- conflicted
+++ resolved
@@ -147,9 +147,7 @@
     path("auth/google/", GoogleLogin.as_view()),  # Route for Google login
     path("contact-us/", ContactPageView.as_view(), name="contact-us"),
     path("profile/", ProfileView.as_view(), name="profile"),
-<<<<<<< HEAD
     path("delete-user/", DeleteUserView.as_view(), name="delete-user"),
-=======
     path(
         "generate-temporary-credentials/",
         GenerateTemporaryCredentialsView.as_view(),
@@ -160,5 +158,4 @@
         CreateRecordingView.as_view(),
         name="create-recording",
     ),
->>>>>>> ec9242a0
 ]