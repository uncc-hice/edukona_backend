from django.contrib import admin
from django.urls import path
from api.views.question_views import *
from api.views.quiz_views import *
from api.views.session_views import *
from api.views.user_views import *
from api.consumers import *

from drf_spectacular.views import SpectacularAPIView, SpectacularSwaggerView

urlpatterns = [
    path("admin/", admin.site.urls),
    path("quiz/", QuizView.as_view(), name="quiz-list"),
    path("quiz/<int:quiz_id>/", QuizView.as_view(), name="quiz-detail"),
    path("question/", QuestionView.as_view(), name="question-list"),
    path("question/<int:question_id>/", QuestionView.as_view(), name="question-detail"),
    path(
        "all-questions/<int:quiz_id>/",
        AllQuizQuestionsView.as_view(),
        name="all-questions",
    ),
    path("instructor/", InstructorView.as_view(), name="instructor-detail"),
    path(
        "instructor/<int:instructor_id>/",
        InstructorView.as_view(),
        name="instructor-detail",
    ),
    # path('student/', StudentView.as_view(), name='student-list'),
    # path('student/<int:student_id>/', StudentView.as_view(), name='student-detail'),
    path("user-response/", UserResponseView.as_view(), name="user-response-list"),
    path(
        "user-response/<int:response_id>/",
        UserResponseView.as_view(),
        name="user-response-detail",
    ),
    path("sign-up-instructor/", SignUpInstructor.as_view()),
    # path('sign-up-student/', SignUpStudent.as_view()),
    path("login/", Login.as_view(), name="login"),
    path("logout/", Logout.as_view()),
    path("quiz-session/", QuizSessionView.as_view(), name="quiz-session-list"),
    path(
        "quiz-session/<str:code>/",
        QuizSessionStudentView.as_view(),
        name="quiz-session-detail",
    ),
    path(
        "quiz-session-student/",
        QuizSessionStudentView.as_view(),
        name="quiz-session-student-list",
    ),
    path(
        "quiz-session-student/<str:code>/",
        QuizSessionStudentView.as_view(),
        name="quiz-session-student-detail",
    ),
    path(
        "quiz-session-student-instructor/<str:code>/",
        QuizSessionStudentInstructorView.as_view(),
        name="instructor-session-view",
    ),
    path(
        "instructor-quiz-view/<str:quiz_id>/",
        QuizSessionInstructorView.as_view(),
        name="instructor-quiz-view",
    ),
    path(
        "quiz-session/<str:session_code>/next-question/",
        NextQuestionAPIView.as_view(),
        name="next-question",
    ),
    path(
        "quiz/student/question/<str:session_code>/<int:question_id>/",
        StudentQuestion.as_view(),
        name="student" "-question",
    ),
    path(
        "quiz/student/question/<str:session_code>/",
        StudentQuestion.as_view(),
        name="student-question",
    ),
    path(
        "quiz-session/color/<str:session_code>/",
        StoreColorAPIView.as_view(),
        name="quiz-session-color",
    ),
    path(
        "quiz-session-results/<str:code>/",
        QuizSessionResults.as_view(),
        name="quiz-session-results",
    ),
    path(
        "quiz-sessions-list/",
        QuizSessionsByInstructorView.as_view(),
        name="quiz-sessions-list",
    ),
    path(
<<<<<<< HEAD
        "quiz/<int:quiz_id>/sessions",
        QuizSessionsByQuizView.as_view(),
        name="quiz-sessions",
=======
        "quiz-session-delete/<str:code>/",
        DeleteQuizSession.as_view(),
        name="delete-quiz-session",
>>>>>>> 6ce4601d
    ),
    path("schema/", SpectacularAPIView.as_view(), name="schema"),
    path(
        "quiz-session-responses-count/<str:code>/",
        StudentResponseCountView.as_view(),
        name="quiz-session-responses",
    ),
    path("quiz/<int:quiz_id>/settings", SettingsView.as_view(), name="quiz-settings"),
    path(
        "schema/swagger-ui/",
        SpectacularSwaggerView.as_view(url_name="schema"),
        name="swagger-ui",
    ),
    path("check-developer/", CheckDeveloperStatus.as_view(), name="check-developer"),
    path("upload-audio/", UploadAudioView.as_view(), name="upload-audio"),
    path(
        "instructor-recordings/<uuid:recording_id>/update-transcript/",
        UpdateTranscriptView.as_view(),
        name="update-transcript",
    ),
    path(
        "instructor-recordings/<uuid:recording_id>/delete-recording",
        DeleteRecordingView.as_view(),
        name="delete-recording",
    ),
    path(
        "instructor-recordings/",
        RecordingsView.as_view(),
        name="instructor-recording",
    ),
    path(
        "instructor-recordings/<uuid:recording_id>/get-transcript/",
        GetTranscriptView.as_view(),
        name="get-transcript",
    ),
]<|MERGE_RESOLUTION|>--- conflicted
+++ resolved
@@ -94,15 +94,14 @@
         name="quiz-sessions-list",
     ),
     path(
-<<<<<<< HEAD
         "quiz/<int:quiz_id>/sessions",
         QuizSessionsByQuizView.as_view(),
         name="quiz-sessions",
-=======
+    ),
+    path(
         "quiz-session-delete/<str:code>/",
         DeleteQuizSession.as_view(),
         name="delete-quiz-session",
->>>>>>> 6ce4601d
     ),
     path("schema/", SpectacularAPIView.as_view(), name="schema"),
     path(
