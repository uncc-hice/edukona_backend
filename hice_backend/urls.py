from django.contrib import admin
from django.urls import path
from api.views.question_views import *
from api.views.quiz_views import *
from api.views.session_views import *
from api.views.user_views import *
from api.consumers import *

from drf_spectacular.views import SpectacularAPIView, SpectacularSwaggerView

urlpatterns = [
    path("admin/", admin.site.urls),
    path("quiz/", QuizView.as_view(), name="quiz-list"),
    path("quiz/<int:quiz_id>/", QuizView.as_view(), name="quiz-detail"),
    path("question/", QuestionView.as_view(), name="question-list"),
    path("question/<int:question_id>/", QuestionView.as_view(), name="question-detail"),
    path(
        "all-questions/<int:quiz_id>/",
        AllQuizQuestionsView.as_view(),
        name="all-questions",
    ),
    path("instructor/", InstructorView.as_view(), name="instructor-detail"),
    path(
        "instructor/<int:instructor_id>/",
        InstructorView.as_view(),
        name="instructor-detail",
    ),
    # path('student/', StudentView.as_view(), name='student-list'),
    # path('student/<int:student_id>/', StudentView.as_view(), name='student-detail'),
    path("user-response/", UserResponseView.as_view(), name="user-response-list"),
    path(
        "user-response/<int:response_id>/",
        UserResponseView.as_view(),
        name="user-response-detail",
    ),
    path("sign-up-instructor/", SignUpInstructor.as_view()),
    # path('sign-up-student/', SignUpStudent.as_view()),
    path("login/", Login.as_view(), name="login"),
    path("logout/", Logout.as_view()),
    path("quiz-session/", QuizSessionView.as_view(), name="quiz-session-list"),
    path(
        "quiz-session/<str:code>/",
        QuizSessionStudentView.as_view(),
        name="quiz-session-detail",
    ),
    path(
        "quiz-session-student/",
        QuizSessionStudentView.as_view(),
        name="quiz-session-student-list",
    ),
    path(
        "quiz-session-student/<str:code>/",
        QuizSessionStudentView.as_view(),
        name="quiz-session-student-detail",
    ),
    path(
        "quiz-session-student-instructor/<str:code>/",
        QuizSessionStudentInstructorView.as_view(),
        name="instructor-session-view",
    ),
    path(
        "instructor-quiz-view/<str:quiz_id>/",
        QuizSessionInstructorView.as_view(),
        name="instructor-quiz-view",
    ),
    path(
        "quiz-session/<str:session_code>/next-question/",
        NextQuestionAPIView.as_view(),
        name="next-question",
    ),
    path(
        "quiz/student/question/<str:session_code>/<int:question_id>/",
        StudentQuestion.as_view(),
        name="student" "-question",
    ),
    path(
        "quiz/student/question/<str:session_code>/",
        StudentQuestion.as_view(),
        name="student-question",
    ),
    path(
        "quiz-session/color/<str:session_code>/",
        StoreColorAPIView.as_view(),
        name="quiz-session-color",
    ),
    path(
        "quiz-session-results/<str:code>/",
        QuizSessionResults.as_view(),
        name="quiz-session-results",
    ),
    path(
        "quiz-sessions-list/",
        QuizSessionsByInstructorView.as_view(),
        name="quiz-sessions-list",
    ),
    path(
        "quiz/<int:quiz_id>/sessions",
        QuizSessionsByQuizView.as_view(),
        name="quiz-sessions",
    ),
    path(
        "quiz-session-delete/<str:code>/",
        DeleteQuizSession.as_view(),
        name="delete-quiz-session",
    ),
    path("schema/", SpectacularAPIView.as_view(), name="schema"),
    path(
        "quiz-session-responses-count/<str:code>/",
        StudentResponseCountView.as_view(),
        name="quiz-session-responses",
    ),
    path("quiz/<int:quiz_id>/settings", SettingsView.as_view(), name="quiz-settings"),
    path(
        "schema/swagger-ui/",
        SpectacularSwaggerView.as_view(url_name="schema"),
        name="swagger-ui",
    ),
    path("check-developer/", CheckDeveloperStatus.as_view(), name="check-developer"),
    path("upload-audio/", UploadAudioView.as_view(), name="upload-audio"),
    path(
        "instructor-recordings/<uuid:recording_id>/update-transcript/",
        UpdateTranscriptView.as_view(),
        name="update-transcript",
    ),
    path(
        "instructor-recordings/<uuid:recording_id>/delete-recording",
        DeleteRecordingView.as_view(),
        name="delete-recording",
    ),
    path(
        "instructor-recordings/",
        RecordingsView.as_view(),
        name="instructor-recording",
    ),
    path(
        "instructor-recordings/<uuid:recording_id>/get-transcript/",
        GetTranscriptView.as_view(),
        name="get-transcript",
    ),
<<<<<<< HEAD
    path("auth/google/", GoogleLogin.as_view()),# Route for Google login
    path("contact-us/", ContactPageView.as_view(), name="contact-us"),
=======
    path("auth/google/", GoogleLogin.as_view()),  # Route for Google login
    path("profile/", ProfileView.as_view(), name="profile"),
>>>>>>> f2c13177
]<|MERGE_RESOLUTION|>--- conflicted
+++ resolved
@@ -137,11 +137,7 @@
         GetTranscriptView.as_view(),
         name="get-transcript",
     ),
-<<<<<<< HEAD
     path("auth/google/", GoogleLogin.as_view()),# Route for Google login
     path("contact-us/", ContactPageView.as_view(), name="contact-us"),
-=======
-    path("auth/google/", GoogleLogin.as_view()),  # Route for Google login
     path("profile/", ProfileView.as_view(), name="profile"),
->>>>>>> f2c13177
 ]